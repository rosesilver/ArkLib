--- conflicted
+++ resolved
@@ -8,22 +8,15 @@
 
 /-! ## Dependencies on upstream projects -/
 
-<<<<<<< HEAD
 require mathlib from git "https://github.com/leanprover-community/mathlib4.git" @ "v4.21.0-rc1"
-=======
-require VCVio from git "https://github.com/dtumad/VCV-io.git" @ "v4.20.0"
->>>>>>> 08a5737f
 
 -- don't need to specify this, since VCV already imports mathlib
 -- require mathlib from git "https://github.com/leanprover-community/mathlib4.git" @ "v4.20.0"
 
 require «doc-gen4» from git "https://github.com/leanprover/doc-gen4" @ "v4.21.0-rc1"
 
-<<<<<<< HEAD
 require VCVio from git "https://github.com/Ferinko/VCV-io.git" @ "Ferinko/4.21.0-rc1"
 
-=======
->>>>>>> 08a5737f
 require checkdecls from git "https://github.com/PatrickMassot/checkdecls.git" @ "lean4.18.0"
 
 -- Dependent rewrite tactic

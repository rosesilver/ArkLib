--- conflicted
+++ resolved
@@ -24,11 +24,7 @@
 
 Using the theory of $$\mathcal{F}$$-IOR, we then formalize various proof systems in [ProofSystem](ArkLib/ProofSystem).
 
-<<<<<<< HEAD
-## Active Formalizations (last updated: 22 May 2025)
-=======
 ## Active Formalizations (last updated: 1 June 2025)
->>>>>>> 1f25c9ac
 
 The library is currently in development. Alongside general development of the library's underlying theory, the following cryptographic components are actively being worked on:
 - The sumcheck protocol

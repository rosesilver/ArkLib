/- Copyright (c) 2024-2025 ArkLib Contributors. All rights reserved.
Released under Apache 2.0 license as described in the file LICENSE.
Authors: Ilia Vlasov 
-/
import Mathlib.Algebra.Field.Rat
import Mathlib.Analysis.Convex.Function
import Mathlib.Data.Real.Sqrt
import Mathlib.Data.Set.Pairwise.Basic
import Mathlib.Algebra.BigOperators.Field
import Mathlib.Analysis.Convex.Jensen
import Mathlib.Algebra.Module.LinearMap.Defs
import Mathlib.RingTheory.Binomial

import ArkLib.Data.CodingTheory.Basic
import ArkLib.Data.CodingTheory.JohnsonBound.Choose2

namespace JohnsonBound

variable {n : ℕ}
variable {F : Type*} [DecidableEq F]
         {B : Finset (Fin n → F)} {v : Fin n → F}

def e (B : Finset (Fin n → F)) (v : Fin n → F) : ℚ :=
  (1 : ℚ)/B.card * ∑ x ∈ B, Δ₀(v, x)

def d (B : Finset (Fin n → F)) : ℚ :=
  (1 : ℚ)/(2 * choose_2 B.card) * ∑ x ∈ (Finset.product B B) with x.1 ≠ x.2, Δ₀(x.1, x.2) 

lemma lin_shift_card [Field F] [Fintype F]
  :
  B.card = ({ x - v | x ∈ B} : Finset _).card := by
  apply Finset.card_bij (i := fun x _ => x - v) <;> aesop

@[simp]
lemma lin_shift_hamming_distance [Field F] {x₁ x₂ v : Fin n → F}
  :
  Δ₀(x₁ - v, x₂ - v) = Δ₀(x₁, x₂) := by simp [hammingDist]

lemma lin_shift_e [Field F] [Fintype F]
  (h_B : B.card ≠ 0)
  :
  e B v = e ({ x - v | x ∈ B} : Finset _) 0 := by
  simp [e]
  rw [←lin_shift_card]
  field_simp
  apply Finset.sum_bij (i := fun x _ => x - v) <;>
    simp [hammingDist, hammingNorm, sub_eq_zero, eq_comm]

lemma lin_shift_d [Field F] [Fintype F]
  (h_B : 2 ≤ B.card)
  :
  d B = d ({x - v | x ∈ B} : Finset _) := by
  simp [d]
  rw [←lin_shift_card]
  have h : choose_2 B.card ≠ 0 := by aesop (add simp [choose_2, sub_eq_zero])
  field_simp 
  apply Finset.sum_bij (fun x _ => (x.1 - v, x.2 -v)) <;> try aesop

<<<<<<< HEAD
lemma e_ball_le_radius [Field F] {B : Finset (Fin n → F)} (v : Fin n → F) (r : ℚ)
  :
  e (B ∩ ({ x | Δ₀(x, v) ≤ r} : Finset _)) v ≤ r := by 
  sorry 

lemma min_dist_le_d [Field F] {B : Finset (Fin n → F)} (v : Fin n → F)
  :
  sInf { d | ∃ u ∈ B, ∃ v ∈ B, u ≠ v ∧ hammingDist u v = d } ≤ d B := by
  sorry

  

end JohnsonBound
=======
end JohnsonBound
>>>>>>> eb2cbd02
<|MERGE_RESOLUTION|>--- conflicted
+++ resolved
@@ -56,7 +56,6 @@
   field_simp 
   apply Finset.sum_bij (fun x _ => (x.1 - v, x.2 -v)) <;> try aesop
 
-<<<<<<< HEAD
 lemma e_ball_le_radius [Field F] {B : Finset (Fin n → F)} (v : Fin n → F) (r : ℚ)
   :
   e (B ∩ ({ x | Δ₀(x, v) ≤ r} : Finset _)) v ≤ r := by 
@@ -69,7 +68,4 @@
 
   
 
-end JohnsonBound
-=======
-end JohnsonBound
->>>>>>> eb2cbd02
+end JohnsonBound